lambda=unlist(lapply(quality,function(x) as.numeric(x[,3])))
lambda=as.data.frame(cbind(lambda,as.character(sapply(names(quality),rep,50))))
colnames(lambda)[2]="subtype"
ggplot(lambda,aes(x=as.numeric(lambda)))+geom_density(aes(group=subtype,color=subtype,fill=subtype),alpha=0.3)+scale_x_continuous(minor_breaks=NULL)
rmse=unlist(lapply(quality,function(x) as.numeric(x[,4])))
rmse=as.data.frame(cbind(rmse,as.character(sapply(names(quality),rep,50))))
colnames(rmse)[2]="subtype"
ggplot(rmse,aes(x=as.numeric(rmse)))+geom_density(aes(group=subtype,color=subtype,fill=subtype),alpha=0.3)+scale_x_continuous(minor_breaks=NULL)

library(biomaRt)
library(rentrez)

mart=useEnsembl("ensembl",dataset="hsapiens_gene_ensembl",host="http://apr2019.archive.ensembl.org")
myannot=getBM(attributes = c("ensembl_gene_id","hgnc_symbol","chromosome_name","start_position","end_position","external_gene_name","entrezgene"), mart=mart)
myannot=myannot[!duplicated(myannot$ensembl_gene_id),]

#hgnc_symbol instead of ensemblID
interacs=unique(do.call(rbind,sifs))
interacs=interacs[order(interacs[,1]),]
interacs=interacs[interacs[,2]!="(Intercept)",]
targets=table(interacs[,1])
temp=sapply(1:50,function(x) rep(myannot$hgnc_symbol[myannot$ensembl_gene_id==names(targets)[x]],targets[x]))
interacs=cbind(interacs,unlist(temp))
interacs=interacs[order(interacs[,2]),]
i=grep("ENSG",interacs[,2])
interacs=cbind(interacs,interacs[,2])
notarg=table(interacs[i,2])
temp=sapply(1:length(notarg),function(x) rep(myannot$hgnc_symbol[myannot$ensembl_gene_id==names(notarg)[x]],notarg[x]))
interacs[i,5]=unlist(temp)

##############################################################################
########### miR
##############################################################################
library(multiMiR)#https://www.bioconductor.org/packages/devel/bioc/vignettes/multiMiR/inst/doc/multiMiR.html
#Searching mirecords, mirtarbase, tarbase,diana_microt,elmmo, microcosm, miranda, mirdbpictar, pita, targetscan, pharmaco_mir ...

#get all the interactions of selected miRs
i=grep("hsa",interacs[,2])
length(unique(interacs[i,2]))
#[1] 139
miRNAs = list_multimir("mirna")
sum(unique(interacs[i,2])%in%miRNAs$mature_mirna_id)
#[1] 4
mirInteractions=lapply(miRNAs$mature_mirna_id[miRNAs$mature_mirna_id%in%unique(interacs[i,2])],function(x)
	get_multimir(mirna = x, summary = F,table="all")@data)
#found interactions have been reported? NOP
knownTarget=sapply(mirInteractions,function(x)
	sum(interacs[i[interacs[i,2]%in%x$mature_mirna_id],3]%in%x$target_symbol))
sum(knownTarget)
#[1] 0
mirInteractions=lapply(unique(interacs[i,3]),function(x)
	get_multimir(target = x, summary = F,table="all")@data)
knownTarget=sapply(mirInteractions,function(x)
	sum(interacs[i[interacs[i,3]%in%x$target_symbol],2]%in%x$mature_mirna_id))
sum(knownTarget)
#[1] 0

##############################################################################
########### TFs
##############################################################################
library(tftargets)#https://github.com/slowkow/tftargets

TF=read.table("data/TFCheckpoint_download_180515.txt",header=T,sep='\t',fill=T,quote="")
temp=myannot[myannot$ensembl_gene_id%in%unique(interacs[,2]),c(1,7)]
i=which(interacs[,2]%in%temp$ensembl_gene_id[temp$entrezgene%in%TF$entrez_human])
length(i)
#[1] 3553 interactions with TFs on TFCheckpoint

pam50annot=myannot[myannot$ensembl_gene_id%in%unique(interacs[,1]),]
i=grep("ENSG",interacs[,2])

knownTF=function(TF,target){
support=character()
if(pam50annot$entrezgene[pam50annot$hgnc_symbol==target]%in%TRED[[TF]]){
	support=c(support,"TRED")}#Predicted and known targets
if(target%in%ITFP[[TF]]){support=c(support,"ITFP")} #predicted
if(pam50annot$entrezgene[pam50annot$hgnc_symbol==target]%in%ENCODE[[TF]]){
	support=c(support,"ENCODE")}#ChipSeq
if(target%in%Neph2012[[TF]]){support=c(support,"Neph2012")}#DNAseq footprinting
if(target%in%TRRUST[[TF]]){support=c(support,"TRRUST")}#small-scale experiments
if(target%in%Marbach2016[[TF]]){support=c(support,"Marbach2016")}
return(paste(support,collapse=','))}#CAGE+binding motifs
#no sé cuando recopilaron los datos

intrcsTF=apply(interacs[i,4:5],1,function(x) knownTF(x[2],x[1]))
sum(intrcsTF!="")
#[1] 202 interactions with TFs reported in DB
interacs=cbind(interacs,NA)
interacs[i,6]=intrcsTF
colnames(interacs)=c("pam50","predictor","coef","pam50Symbol","predictorSymbol","TFsupportedBy")
length(unique(interacs[interacs[,6]!=""&!is.na(interacs[,6]),5]))
#[1] 131 TFs with known TF-target interaction in tftargets

##############################################################################
########### methy
##############################################################################

methy=read.table("ini/hm450.hg38.manifest.tsv",sep='\t',header=T,fill=T)
#am I linking genes with their known regulating CpGs? NOP
i=grep("ENSG|hsa",interacs[,2],perl=T,invert=T)
length(i)
#[1] 3
knownReg=sapply(i,function(x) 
	grep(interacs[x,4],methy$gene_HGNC[methy$probeID==interacs[x,2]]))
sum(sapply(knownReg,length)==0)
#[1] 3
#are they in the same chr?
sameChr=apply(interacs[i,1:2],1,function(x) 
	sum(myannot$chromosome_name[myannot$ensembl_gene_id==x[1]]==methy$CpG_chrm[methy$probeID==x[2]]))
sum(sameChr!=0) 
#[1] 1 sólo este está en el mismo cromosoma y están lejos ↓
temp=interacs[i[sameChr!=0],]
#          pam50  predictor       coef pam50Symbol predictorSymbol
#ENSG00000129514 cg00955911 -0.2298019        ANLN      cg00955911
apply(methy[methy$probeID%in%temp[,2],2:3]-myannot$start_position[myannot$ensembl_gene_id=="ENSG00000164611"],2,function(x) min(abs(x)))
#CpG_beg CpG_end 
#122829073 122829071 
     
#####################################################################
#######how many times terms are mentioned in literature
#####################################################################
#both on the same paper
comention=pbsapply(round(seq(1,11119,length=20)),function(i)
  apply(interacs[i:(i+585),4:5],1,function(x) {
  reque=entrez_search(db = "pubmed", term = paste(x[1]," AND ",x[2],collapse=" "));
  Sys.sleep(0.1);
 return(reque)}))

cuentas=as.numeric(apply(comention,c(1,2),function(x) unlist(x[[1]][2])))
query=as.character(apply(comention,c(1,2),function(x) unlist(x[[1]][4])))
comen=cbind(query,cuentas)
comen=comen[comen[,2]!="0",]
#cat temp|perl -pe 'unless(/ AND \(/){s/.*?\sOR//g}unless(/\) AND \(/){s/\(.*?OR//g;s/\".*?OR //;s/(^ |\"|\)|\[All Fields\])//g}'
comention=read.table("Downloads/temp",sep='\t',header=T)
temp=t(sapply(strsplit(as.character(comention$query)," +AND +",perl=T),as.character))
comention=cbind(comention,temp)
comention[,3]=toupper(comention[,3])
comention[,4]=toupper(comention[,4])

#each mentioned
query=unique(unlist(comention[,3:4]))
mention=pbsapply(query,function(x){
	reque=entrez_search(db = "pubmed", term = x);
	Sys.sleep(0.1);
	return(reque)})
mention=as.matrix(t(mention)[,2])

i=apply(comention,1,function(x) which(interacs[,3]==x[3]&interacs[,4]==x[4]))
interacs=cbind(interacs,NA)
interacs[i,7]=comention$cuentas
temp=t(apply(interacs[i,],1,function(x) 
	cbind(mention[rownames(mention)==x[3],2],mention[rownames(mention)==x[4],2])))
interacs=cbind(interacs,NA,NA)
interacs[i,8]=temp[,1]
interacs[i,9]=temp[,2]
colnames(interacs)[7:9]=c("comention","pam50Mention","predictorMention")

#####################################################################
######all together per subtype
#####################################################################

sifs1=lapply(sifs,function(x) x[x[,2]!="(Intercept)",])
temp=lapply(sifs,function(x) do.call(rbind,apply(x,1,function(y) interacs[interacs[,1]==y[1]&interacs[,2]==y[2],])))
sifs1=lapply(1:5,function(x) cbind(as.matrix(sifs1[[x]][,3]),as.matrix(temp[[x]])))
names(sifs1)=names(sifs)
<<<<<<< HEAD
=======
	     
lapply(sifs1,function(x) apply(x[,6:7],2,table,useNA="ifany"))
#$Basal$TFsupportedBy
#                                 ITFP        Marbach2016             TRRUST 
#              4361                  4                 18                  1 
#TRRUST,Marbach2016               <NA> 
#                 2                982 
#$Basal$sameChr
#   n    y <NA> 
# 852   54 4462 
#$Her2$TFsupportedBy
#                   ITFP Marbach2016        <NA> 
#       1945           3           7        2343 
#$Her2$sameChr
#   n    y <NA> 
#2237   72 1989 
#$LumB$TFsupportedBy
#                 ENCODE        ITFP Marbach2016        TRED TRED,TRRUST 
#       3500           1           3          16           1           1 
#     TRRUST        <NA> 
#          1         837 
#$LumB$sameChr
#   n    y <NA> 
# 752   30 3578 
#$normal$TFsupportedBy
#                                           ITFP        ITFP,Marbach2016 
#                   2682                      50                       1 
#ITFP,TRRUST,Marbach2016             Marbach2016             TRED,TRRUST 
#                      1                      11                       1 
#     TRRUST,Marbach2016                    <NA> 
#                      2                      78 
#$normal$sameChr
#<NA> 
#2826 
#$LumA$TFsupportedBy
#                                         ENCODE                    ITFP 
#                   8335                       1                      14 
#           Marbach2016 TRED,TRRUST,Marbach2016      TRRUST,Marbach2016 
#                     47                       1                       1 
#                   <NA> 
#                    397 
#$LumA$sameChr
#   n    y <NA> 
# 188   17 8591 
>>>>>>> 8f3968f0
sifs1=lapply(sifs1,function(x) x[,c(2:3,1,4:7)])
#####################################################################
######coherence of regulation
#####################################################################
	     
tempi=sifs1[c(1:2,5,3)]
i.cpg=lapply(tempi,function(x) grep("hsa|ENSG",x[,2],perl=T,invert=T))
i.mir=lapply(tempi,function(x) grep("hsa",x[,2]))

DA=lapply(1:4,function(x) rbind(DE.genes[[x]],DE.miR[[x]],DM.cpg1[[x]]))
up=lapply(1:4,function(x) sapply(tempi[[x]][,1],function(y) DE.genes[[x]]$logFC[rownames(DE.genes[[x]])==y]))
prediUP=lapply(1:4,function(x) sapply(tempi[[x]][,2],function(y) DA[[x]]$logFC[rownames(DA[[x]])==y]))
tempi=lapply(1:4,function(x) cbind(tempi[[x]],up[[x]]>0,prediUP[[x]]>0))
lapply(1:4,function(x) fisher.test(table(as.data.frame(tempi[[x]][i.mir[[x]],8:9]))))#no significant
tempi$normal=sifs1$normal
sifs1=tempi
colnames(sifs1[[1]])[c(3,8:9)]=c("beta","pam50UP","predictorUP")
colnames(sifs1[[2]])[c(3,8:9)]=c("beta","pam50UP","predictorUP")
colnames(sifs1[[3]])[c(3,8:9)]=c("beta","pam50UP","predictorUP")
colnames(sifs1[[4]])[c(3,8:9)]=c("beta","pam50UP","predictorUP")
colnames(sifs1[[5]])[3]="beta"
save(sifs1,file="annotatedSifsAlpha0.5.RData")
#####################################
i=unique(unlist(lapply(sifs,function(x) unique(x[,2]))))
i=which(rownames(concatenadas$LumA)%in%i)
selec=do.call(cbind,lapply(concatenadas,function(x) x[i,]))
pdf("selectedHeat.pdf")
heatmap.2(selec,col=rev(heat.colors(74)),scale="none",Colv=F,trace="none",ColSideColors=rainbow(5)[subtis],symm=F,symkey=F,labCol=NA,dendrogram="row",breaks=col,labRow=NA,RowSideColors=c("cornflowerblue","brown1")[rowColors])
dev.off()<|MERGE_RESOLUTION|>--- conflicted
+++ resolved
@@ -163,53 +163,6 @@
 temp=lapply(sifs,function(x) do.call(rbind,apply(x,1,function(y) interacs[interacs[,1]==y[1]&interacs[,2]==y[2],])))
 sifs1=lapply(1:5,function(x) cbind(as.matrix(sifs1[[x]][,3]),as.matrix(temp[[x]])))
 names(sifs1)=names(sifs)
-<<<<<<< HEAD
-=======
-	     
-lapply(sifs1,function(x) apply(x[,6:7],2,table,useNA="ifany"))
-#$Basal$TFsupportedBy
-#                                 ITFP        Marbach2016             TRRUST 
-#              4361                  4                 18                  1 
-#TRRUST,Marbach2016               <NA> 
-#                 2                982 
-#$Basal$sameChr
-#   n    y <NA> 
-# 852   54 4462 
-#$Her2$TFsupportedBy
-#                   ITFP Marbach2016        <NA> 
-#       1945           3           7        2343 
-#$Her2$sameChr
-#   n    y <NA> 
-#2237   72 1989 
-#$LumB$TFsupportedBy
-#                 ENCODE        ITFP Marbach2016        TRED TRED,TRRUST 
-#       3500           1           3          16           1           1 
-#     TRRUST        <NA> 
-#          1         837 
-#$LumB$sameChr
-#   n    y <NA> 
-# 752   30 3578 
-#$normal$TFsupportedBy
-#                                           ITFP        ITFP,Marbach2016 
-#                   2682                      50                       1 
-#ITFP,TRRUST,Marbach2016             Marbach2016             TRED,TRRUST 
-#                      1                      11                       1 
-#     TRRUST,Marbach2016                    <NA> 
-#                      2                      78 
-#$normal$sameChr
-#<NA> 
-#2826 
-#$LumA$TFsupportedBy
-#                                         ENCODE                    ITFP 
-#                   8335                       1                      14 
-#           Marbach2016 TRED,TRRUST,Marbach2016      TRRUST,Marbach2016 
-#                     47                       1                       1 
-#                   <NA> 
-#                    397 
-#$LumA$sameChr
-#   n    y <NA> 
-# 188   17 8591 
->>>>>>> 8f3968f0
 sifs1=lapply(sifs1,function(x) x[,c(2:3,1,4:7)])
 #####################################################################
 ######coherence of regulation
@@ -231,11 +184,4 @@
 colnames(sifs1[[3]])[c(3,8:9)]=c("beta","pam50UP","predictorUP")
 colnames(sifs1[[4]])[c(3,8:9)]=c("beta","pam50UP","predictorUP")
 colnames(sifs1[[5]])[3]="beta"
-save(sifs1,file="annotatedSifsAlpha0.5.RData")
-#####################################
-i=unique(unlist(lapply(sifs,function(x) unique(x[,2]))))
-i=which(rownames(concatenadas$LumA)%in%i)
-selec=do.call(cbind,lapply(concatenadas,function(x) x[i,]))
-pdf("selectedHeat.pdf")
-heatmap.2(selec,col=rev(heat.colors(74)),scale="none",Colv=F,trace="none",ColSideColors=rainbow(5)[subtis],symm=F,symkey=F,labCol=NA,dendrogram="row",breaks=col,labRow=NA,RowSideColors=c("cornflowerblue","brown1")[rowColors])
-dev.off()+save(sifs1,file="annotatedSifsAlpha0.5.RData")