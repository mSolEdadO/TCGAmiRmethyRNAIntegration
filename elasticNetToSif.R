library(ggplot2)
library(biomaRt)

#plot model quality accross subtypes
bestModels=read.table("bestModels.tsv",sep='\t')
png("modelsDevratio.png")
 ggplot(bestModels,aes(x=dev.ratio))+geom_density(aes(group=subtype,color=subtype,fill=subtype),alpha=0.3)+ggtitle("Dev.ratio")
dev.off()

#build sifs for non null models 
bestModels=bestModels[bestModels$dev.ratio>0,]
files=apply(bestModels,1,function(x) paste(x[2],x[1],"coefs",sep='.'))
coefs=sapply(files,readLines)
names(coefs)=gsub(".coefs","",files)
coefs=sapply(coefs,function(x) t(do.call(cbind,strsplit(x,"\t"))))
coefs=do.call(rbind,lapply(1:length(files),function(x) cbind(names(coefs)[x],coefs[[x]])))
coefs=coefs[coefs[,2]!="x",]
coefs=coefs[coefs[,2]!="(Intercept)",]
coefs=coefs[order(coefs[,1]),]
#hgnc symbols instead of ensembl_ids
temp1=table(sapply(strsplit(coefs[,1],".",fixed=T),function(x) x[1]))
<<<<<<< HEAD
#los 50 tienen modelo en algun subtipo
length(temp1)
[1] 50
=======
#39 de los 50 tienen modelo en algun subtipo
length(temp1)
[1] 39
>>>>>>> cefadbe5
ids=unlist(sapply(1:49,function(x) 
	rep(as.character(pam50$hgnc_symbol)[pam50$ensembl_gene_id==names(temp1)[x]],temp1[x])))
temp=cbind(ids,coefs)
mart=useEnsembl("ensembl",dataset="hsapiens_gene_ensembl",host="http://apr2019.archive.ensembl.org")
myannot=getBM(attributes = c("ensembl_gene_id", "hgnc_id","hgnc_symbol"),
filters = "ensembl_gene_id", values=unique(as.character(temp[,3])),mart=mart)
temp=temp[order(temp[,3]),]
temp1=table(temp[grep("ENSG",temp[,3]),3])
ids=unlist(sapply(1:length(temp1),function(x) 
	rep(myannot$hgnc_symbol[myannot$ensembl_gene_id==names(temp1)[x]],temp1[x])))
temp[grep("ENSG",temp[,3]),3]=ids
coefs1=lapply(unique(bestModels$subtype),function(x) temp[grep(x,temp[,2]),c(1,3,4)])

<<<<<<< HEAD
sum(table(unlist(lapply(coefs1,function(x) unique(x[,1]))))==5)
#32 genes tienen modelo en todos los subtipos
#[1] 32
#las 3 omicas están en los modelos de todos los subtipos
sapply(coefs1,function(x) table(substr(x[,2],1,1)))
  Basal Her2 LumA LumB non-tumor
c  2374 2192 2112 1144      1761
E   374   73 1162  346       465
h    15    4   20   30        40
coefs1=do.call(rbind,lapply(1:5,function(x) cbind(names(coefs1)[x],coefs1[[x]])))
colnames(coefs1)=c("subtype","pam50","predictor","coef")
write.table(coefs1,"slctdPrdctrs.tsv",sep='\t',quote=F,row.names=F)
=======
#no hay modelo para los 50 genes en ningún subtipo
sapply(coefs1,function(x) length(unique(x[,1])))
 Basal   Her2   LumA   LumB normal 
    33     32     34     36     39 
modelados=lapply(coefs,function(x) unique(sapply(strsplit(x[,1],".",fixed=T),function(y) y[1])))
#solo 25 tienen modelo en todos
length(intersect(intersect(intersect(intersect(modelados[[1]],modelados[[2]]),modelados[[3]]),modelados[[4]]),modelados[[5]]))
[1] 25
#las 3 omicas están en los modelos de todos los subtipos
sapply(coefs,function(x) table(substr(x[,2],1,1)))
  Basal Her2  LumA  LumB normal
c  2052 1872  1555   908   1465
E   299   49   948   294    379
h    11    4    12    29     38
lapply(1:5,function(x) 
	write.table(coefs[[x]],paste(names(coefs)[x],"sif",sep='.'),sep='\t',quote=F,row.names=F,col.names=F))
>>>>>>> cefadbe5
<|MERGE_RESOLUTION|>--- conflicted
+++ resolved
@@ -19,16 +19,9 @@
 coefs=coefs[order(coefs[,1]),]
 #hgnc symbols instead of ensembl_ids
 temp1=table(sapply(strsplit(coefs[,1],".",fixed=T),function(x) x[1]))
-<<<<<<< HEAD
 #los 50 tienen modelo en algun subtipo
 length(temp1)
-[1] 50
-=======
-#39 de los 50 tienen modelo en algun subtipo
-length(temp1)
-[1] 39
->>>>>>> cefadbe5
-ids=unlist(sapply(1:49,function(x) 
+ids=unlist(sapply(1:50,function(x) 
 	rep(as.character(pam50$hgnc_symbol)[pam50$ensembl_gene_id==names(temp1)[x]],temp1[x])))
 temp=cbind(ids,coefs)
 mart=useEnsembl("ensembl",dataset="hsapiens_gene_ensembl",host="http://apr2019.archive.ensembl.org")
@@ -41,11 +34,12 @@
 temp[grep("ENSG",temp[,3]),3]=ids
 coefs1=lapply(unique(bestModels$subtype),function(x) temp[grep(x,temp[,2]),c(1,3,4)])
 
-<<<<<<< HEAD
 sum(table(unlist(lapply(coefs1,function(x) unique(x[,1]))))==5)
 #32 genes tienen modelo en todos los subtipos
 #[1] 32
-#las 3 omicas están en los modelos de todos los subtipos
+sapply(coefs1,function(x) length(unique(x[,1])))
+ Basal   Her2   LumA   LumB normal 
+    33     32     34     36     39 
 sapply(coefs1,function(x) table(substr(x[,2],1,1)))
   Basal Her2 LumA LumB non-tumor
 c  2374 2192 2112 1144      1761
@@ -53,22 +47,4 @@
 h    15    4   20   30        40
 coefs1=do.call(rbind,lapply(1:5,function(x) cbind(names(coefs1)[x],coefs1[[x]])))
 colnames(coefs1)=c("subtype","pam50","predictor","coef")
-write.table(coefs1,"slctdPrdctrs.tsv",sep='\t',quote=F,row.names=F)
-=======
-#no hay modelo para los 50 genes en ningún subtipo
-sapply(coefs1,function(x) length(unique(x[,1])))
- Basal   Her2   LumA   LumB normal 
-    33     32     34     36     39 
-modelados=lapply(coefs,function(x) unique(sapply(strsplit(x[,1],".",fixed=T),function(y) y[1])))
-#solo 25 tienen modelo en todos
-length(intersect(intersect(intersect(intersect(modelados[[1]],modelados[[2]]),modelados[[3]]),modelados[[4]]),modelados[[5]]))
-[1] 25
-#las 3 omicas están en los modelos de todos los subtipos
-sapply(coefs,function(x) table(substr(x[,2],1,1)))
-  Basal Her2  LumA  LumB normal
-c  2052 1872  1555   908   1465
-E   299   49   948   294    379
-h    11    4    12    29     38
-lapply(1:5,function(x) 
-	write.table(coefs[[x]],paste(names(coefs)[x],"sif",sep='.'),sep='\t',quote=F,row.names=F,col.names=F))
->>>>>>> cefadbe5
+write.table(coefs1,"slctdPrdctrs.tsv",sep='\t',quote=F,row.names=F)